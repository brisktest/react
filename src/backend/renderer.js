--- conflicted
+++ resolved
@@ -17,10 +17,6 @@
   ElementTypeProfiler,
   ElementTypeRoot,
   ElementTypeSuspense,
-<<<<<<< HEAD
-} from 'src/devtools/types';
-import { getDisplayName, getUID, utfEncodeString } from '../utils';
-=======
 } from 'src/types';
 import {
   getDisplayName,
@@ -28,7 +24,6 @@
   getUID,
   utfEncodeString,
 } from 'src/utils';
->>>>>>> bda8a0aa
 import { cleanForBridge, copyWithSet, setInObject } from './utils';
 import {
   __DEBUG__,
@@ -453,14 +448,9 @@
       : symbolOrNumber;
   }
 
-<<<<<<< HEAD
-  function getDataForFiber(fiber: Fiber): FiberData {
-    const { elementType, type, key, tag } = fiber;
-=======
   // NOTICE Keep in sync with shouldFilterFiber() and other get*ForFiber methods
   function getDisplayNameForFiber(fiber: Fiber): string | null {
     const { elementType, type, tag } = fiber;
->>>>>>> bda8a0aa
 
     // This is to support lazy components with a Promise as the type.
     // see https://github.com/facebook/react/pull/13397
@@ -718,7 +708,7 @@
       pendingSimulatedUnmountedIDs.length +
       (pendingUnmountedRootID === null ? 0 : 1);
 
-    const ops = new Uint32Array(
+    const operations = new Uint32Array(
       // Identify which renderer this update is coming from.
       2 + // [rendererID, rootFiberID]
       // How big is the string table?
@@ -734,46 +724,46 @@
 
     // Identify which renderer this update is coming from.
     // This enables roots to be mapped to renderers,
-    // Which in turn enables fiber props, states, and hooks to be inspected.
+    // Which in turn enables fiber properations, states, and hooks to be inspected.
     let i = 0;
-    ops[i++] = rendererID;
-    ops[i++] = currentRootID; // Use this ID in case the root was unmounted!
+    operations[i++] = rendererID;
+    operations[i++] = currentRootID; // Use this ID in case the root was unmounted!
 
     // Now fill in the string table.
     // [stringTableLength, str1Length, ...str1, str2Length, ...str2, ...]
-    ops[i++] = pendingStringTableLength;
+    operations[i++] = pendingStringTableLength;
     pendingStringTable.forEach((value, key) => {
-      ops[i++] = key.length;
-      ops.set(utfEncodeString(key), i);
+      operations[i++] = key.length;
+      operations.set(utfEncodeString(key), i);
       i += key.length;
     });
 
     if (numUnmountIDs > 0) {
       // All unmounts except roots are batched in a single message.
-      ops[i++] = TREE_OPERATION_REMOVE;
+      operations[i++] = TREE_OPERATION_REMOVE;
       // The first number is how many unmounted IDs we're gonna send.
-      ops[i++] = numUnmountIDs;
+      operations[i++] = numUnmountIDs;
       // Fill in the real unmounts in the reverse order.
       // They were inserted parents-first by React, but we want children-first.
       // So we traverse our array backwards.
       for (let j = pendingRealUnmountedIDs.length - 1; j >= 0; j--) {
-        ops[i++] = pendingRealUnmountedIDs[j];
+        operations[i++] = pendingRealUnmountedIDs[j];
       }
       // Fill in the simulated unmounts (hidden Suspense subtrees) in their order.
       // (We want children to go before parents.)
       // They go *after* the real unmounts because we know for sure they won't be
       // children of already pushed "real" IDs. If they were, we wouldn't be able
       // to discover them during the traversal, as they would have been deleted.
-      ops.set(pendingSimulatedUnmountedIDs, i);
+      operations.set(pendingSimulatedUnmountedIDs, i);
       i += pendingSimulatedUnmountedIDs.length;
       // The root ID should always be unmounted last.
       if (pendingUnmountedRootID !== null) {
-        ops[i] = pendingUnmountedRootID;
+        operations[i] = pendingUnmountedRootID;
         i++;
       }
     }
     // Fill in the rest of the operations.
-    ops.set(pendingOperations, i);
+    operations.set(pendingOperations, i);
 
     // Let the frontend know about tree operations.
     // The first value in this array will identify which root it corresponds to,
@@ -782,10 +772,10 @@
       // Until the frontend has been connected, store the tree operations.
       // This will let us avoid walking the tree later when the frontend connects,
       // and it enables the Profiler's reload-and-profile functionality to work as well.
-      pendingOperationsQueue.push(ops);
+      pendingOperationsQueue.push(operations);
     } else {
       // If we've already connected to the frontend, just pass the operations through.
-      hook.emit('operations', ops);
+      hook.emit('operations', operations);
     }
 
     pendingOperations.length = 0;
@@ -1289,8 +1279,8 @@
     ) {
       // We may have already queued up some operations before the frontend connected
       // If so, let the frontend know about them.
-      localPendingOperationsQueue.forEach(ops => {
-        hook.emit('operations', ops);
+      localPendingOperationsQueue.forEach(operations => {
+        hook.emit('operations', operations);
       });
     } else {
       // Before the traversals, remember to start tracking
@@ -1411,9 +1401,6 @@
     currentRootID = -1;
   }
 
-<<<<<<< HEAD
-  function getNativeFromInternal(id: number) {
-=======
   function findAllCurrentHostFibers(id: number): $ReadOnlyArray<Fiber> {
     const fibers = [];
     const fiber = findCurrentFiberUsingSlowPathById(id);
@@ -1448,8 +1435,7 @@
     return fibers;
   }
 
-  function findNativeByFiberID(id: number) {
->>>>>>> bda8a0aa
+  function getNativeFromInternal(id: number) {
     try {
       let fiber = findCurrentFiberUsingSlowPathById(id);
       if (fiber === null) {
@@ -1979,15 +1965,9 @@
     if (result.hooks !== null) {
       console.log('Hooks:', result.hooks);
     }
-<<<<<<< HEAD
-    const nativeNode = getNativeFromInternal(id);
-    if (nativeNode !== null) {
-      console.log('Node:', nativeNode);
-=======
-    const nativeNodes = findNativeByFiberID(id);
+    const nativeNodes = getNativeFromInternal(id);
     if (nativeNodes !== null) {
       console.log('Nodes:', nativeNodes);
->>>>>>> bda8a0aa
     }
     if (window.chrome || /firefox/i.test(navigator.userAgent)) {
       console.log(
@@ -2474,22 +2454,12 @@
   return {
     cleanup,
     flushInitialOperations,
-<<<<<<< HEAD
-    getCommitDetails,
+    getBestMatchForTrackedPath,
     getInternalIDFromNative,
-    getFiberCommits,
-    getInteractions,
     getNativeFromInternal,
-    getProfilingDataForDownload,
-    getProfilingSummary,
-=======
-    getBestMatchForTrackedPath,
-    getFiberIDFromNative,
-    findNativeByFiberID,
     getOwnersList,
     getPathForElement,
     getProfilingData,
->>>>>>> bda8a0aa
     handleCommitFiberRoot,
     handleCommitFiberUnmount,
     inspectElement,
