{
  "commands": [
    {
      "commandline": "FORCE_COLOR=true yarn test --json ",
      "args": null,
      "workDirectory": "",
      "background": false
    }
  ],
  "setupCommands" :[],
  "buildCommands": [

    {
      "commandline": "nvm install 14.18.0",
      "args": null,
      "workDirectory": "",
      "background": false
    },
    {
      "commandline": "nvm alias default 14.18.0 && nvm use default",
      "args": null,
      "workDirectory": "",
      "background": false
    },
    {
      "commandline": "yarn",
      "args": null,
      "workDirectory": "",
      "background": false
    }
  ],
<<<<<<< HEAD
  "concurrency": 20,
=======
  "concurrency": 60,
>>>>>>> 41a9c998
  "excludedFromSync": [
    "log/",
    ".git/",
    "node_modules",
    ".rvm"
  ],
  "excludedFromWatch": [
    "log/",
    ".git/",
    "log",
    ".git",
    "node_modules"
  ],
  "projectToken": "85nXR0435e",
  "apiEndpoint": "",
  "reconnectDelay": 0,
  "framework": "Jest",
  "listTestCommand": "yarn -s test --silent --listTests --json",
  "preListTestCommand": "",
  "environment": {
    "MY_ENV": "empty"
  },
  "image": "node-lts",
  "splitByJUnit": false,
  "orderedFiles": null,
  "rebuildFilePaths": ["package.json"]
}<|MERGE_RESOLUTION|>--- conflicted
+++ resolved
@@ -29,11 +29,7 @@
       "background": false
     }
   ],
-<<<<<<< HEAD
-  "concurrency": 20,
-=======
   "concurrency": 60,
->>>>>>> 41a9c998
   "excludedFromSync": [
     "log/",
     ".git/",
